import time
import asyncio
import logging

from collections import defaultdict
from typing import (
    Any,
    Dict,
    List,
    Type,
    Union,
    Optional,
    Callable,
    Coroutine,
)

from nio import (
    AsyncClient,
    Event,
    MatrixRoom,
    RoomMessageText,
    RoomMemberEvent,
    TypingNoticeEvent,
    ReactionEvent,
)

from .room import Room
from .group import Group
from .config import Config
from .context import Context
from .command import Command
from .help import HelpCommand, DefaultHelpCommand
from .scheduler import Scheduler

from .errors import (
    AlreadyRegisteredError,
    CommandNotFoundError,
    CheckError,
)


Callback = Callable[..., Coroutine[Any, Any, Any]]
GroupCallable = Callable[[Callable[..., Coroutine[Any, Any, Any]]], Group]
ErrorCallback = Callable[[Exception], Coroutine]
CommandErrorCallback = Callable[
    ["Context", Exception],
    Coroutine[Any, Any, Any]
]


class Bot:
    """
    The base class defining a Matrix bot.

    This class manages the connection to a Matrix homeserver, listens
    for events, and dispatches them to registered handlers. It also supports
    a command system with decorators for easy registration.

    :param config: Configuration for Matrix client settings
    :type config: Config

    :raises TypeError: If an event or command handler is not a coroutine.
    :raises ValueError: If an unknown event name
    :raises AlreadyRegisteredError: If a new command is already registered.
    """

    EVENT_MAP: Dict[str, Type[Event]] = {
        "on_typing": TypingNoticeEvent,
        "on_message": RoomMessageText,
        "on_react": ReactionEvent,
        "on_member_join": RoomMemberEvent,
        "on_member_leave": RoomMemberEvent,
        "on_member_invite": RoomMemberEvent,
        "on_member_ban": RoomMemberEvent,
        "on_member_kick": RoomMemberEvent,
        "on_member_change": RoomMemberEvent,
    }

    def __init__(self, config: Optional[Union[Config, str]] = None, **kwargs) -> None:
        if isinstance(config, Config):
            self.config = config
        elif isinstance(config, str):
            self.config = Config(config_path=config)
        else:
            self.config = Config(**kwargs)

        self.client: AsyncClient = AsyncClient(self.config.homeserver)
        self.log: logging.Logger = logging.getLogger(__name__)

        self.prefix: str = self.config.prefix
        self.start_at: float | None = None  # unix timestamp

        self.commands: Dict[str, Command] = {}
        self.checks: List[Callback] = []
        self.scheduler = Scheduler()

        self._handlers: Dict[Type[Event], List[Callback]] = defaultdict(list)
        self._on_error: Optional[ErrorCallback] = None
        self._error_handlers: dict[type[Exception], ErrorCallback] = {}
<<<<<<< HEAD
        self._command_error_handlers: dict[
            type[Exception], CommandErrorCallback
        ] = {}

        self.help: HelpCommand = kwargs.get(
            "help",
            DefaultHelpCommand(prefix=self.prefix)
        )
=======
        self._command_error_handlers: dict[type[Exception], CommandErrorCallback] = {}

        self.help: HelpCommand = kwargs.get("help", HelpCommand(prefix=self.prefix))
>>>>>>> b6bbf476
        self.register_command(self.help)

        self.client.add_event_callback(self._on_event, Event)
        self._auto_register_events()

    def check(self, func: Callback) -> None:
        """
        Register a check callback

        :param func: The check callback
        :type func: Callback

        :raises TypeError: If the function is not a coroutine.
        """
        if not asyncio.iscoroutinefunction(func):
            raise TypeError("Checks must be coroutine")

        self.checks.append(func)

    def event(
        self,
        func: Optional[Callback] = None,
        *,
        event_spec: Union[str, Type[Event], None] = None,
    ) -> Union[Callback, Callable[[Callback], Callback]]:
        """
        Decorator to register a coroutine as an event handler.

        Can be used with or without arguments:

        - Without arguments, registers based on coroutine name
          lookup in ``EVENT_MAP``::

            @bot.event
            async def on_message(room, event):
                ...

        - With an explicit event type or event name::

            @bot.event(event_spec=RoomMemberEvent)
            async def handle_member(room, event):
                ...

            @bot.event(event_spec="on_member_join")
            async def welcome(room, event):
                ...

        :param func: The coroutine function to register (used when decorator
            is applied without parentheses).
        :type func: coroutine function, optional
        :param event_spec: The event to register for, either as a string key
            matching ``EVENT_MAP`` or a specific event class. If omitted,
            the event type is inferred from the coroutine function's name.
        :type event_spec: str or type or None, optional
        :raises TypeError: If the decorated function is not a coroutine.
        :raises ValueError: If the event name or string is unknown.
        :return: Decorator that registers the event handler.
        :rtype: Callable[[Callable[..., Awaitable[None]]],
                Callable[..., Awaitable[None]]]
        """

        def wrapper(f: Callback) -> Callback:
            if not asyncio.iscoroutinefunction(f):
                raise TypeError("Event handlers must be coroutines")

            if event_spec:
                if isinstance(event_spec, str):
                    event_type = self.EVENT_MAP.get(event_spec)
                    if event_type is None:
                        raise ValueError(f"Unknown event string: {event_spec}")
                else:
                    event_type = event_spec
            else:
                event_type = self.EVENT_MAP.get(f.__name__)
                if event_type is None:
                    raise ValueError(f"Unknown event name: {f.__name__}")

            self._handlers[event_type].append(f)
            self.log.debug(
                "registered event %s for %s", f.__name__, event_type.__name__
            )
            return f

        if func is None:
            return wrapper

        return wrapper(func)

    def command(
<<<<<<< HEAD
        self,
        name: Optional[str] = None,
        **kwargs
=======
        self, name: Optional[str] = None, cooldown: Optional[tuple[int, float]] = None
>>>>>>> b6bbf476
    ) -> Callable[[Callback], Command]:
        """
        Decorator to register a coroutine function as a command handler.

        The command name defaults to the function name unless
        explicitly provided.

        :raises TypeError: If the decorated function is not a coroutine.
        :raises ValueError: If a command with the same name is registered.
        :return: Decorator that registers the command handler.
        :rtype: Callback
        """

        def wrapper(func: Callback) -> Command:
            cmd = Command(func, name=name, prefix=self.prefix, **kwargs)
            return self.register_command(cmd)

        return wrapper

    def schedule(self, cron: str):
        """
        Decorator to register a coroutine function as a scheduled task.

        The cron string defines the schedule for the task.

        :param cron: The cron string defining the schedule.
        :type cron: str
        :raises TypeError: If the decorated function is not a coroutine.
        :return: Decorator that registers the scheduled task.
        :rtype: Callback
        """

        def wrapper(f: Callback) -> Callback:
            if not asyncio.iscoroutinefunction(f):
                raise TypeError("Scheduled tasks must be coroutines")

            self.scheduler.schedule(cron, f)
            self.log.debug("registered scheduled task %s for cron %s", f.__name__, cron)
            return f

        return wrapper

    def register_command(self, cmd: Command) -> Command:
        if cmd in self.commands:
            raise AlreadyRegisteredError(cmd)

        self.commands[cmd.name] = cmd
        self.log.debug("command '%s' registered", cmd)

        return cmd

    def error(self, exception: Optional[type[Exception]] = None) -> Callable:
        """
        Decorator to register a custom error handler for commands.

        :param exception: The specific exception type to handle.
        :type exception: Optional[Exception]

        :return: A decorator that registers the given coroutine as
            an error handler.
        :rtype: Callable
        """

        def wrapper(func: ErrorCallback) -> Callable:
            if not asyncio.iscoroutinefunction(func):
                raise TypeError("The error handler must be a coroutine.")

            if exception:
                self._error_handlers[exception] = func
            else:
                self._on_error = func
            return func

        return wrapper

    def get_room(self, room_id: str) -> Room:
        """
        Retrieve a Room instance based on the room_id.

        :param room_id: The ID of the room to retrieve.
        :type room_id: str
        :return: An instance of the Room class.
        :rtype: Room
        """
        return Room(room_id=room_id, bot=self)

    def _auto_register_events(self) -> None:
        for attr in dir(self):
            if not attr.startswith("on_"):
                continue
            coro = getattr(self, attr, None)
            if asyncio.iscoroutinefunction(coro):
                try:
                    self.event(coro)
                except ValueError:  # ignore unknown name
                    continue

    async def _on_event(self, room: MatrixRoom, event: Event) -> None:
        # ignore bot events
        if event.sender == self.client.user:
            return

        # ignore events that happened before the bot started
        if self.start_at and self.start_at > (event.server_timestamp / 1000):
            return

        try:
            await self._dispatch(room, event)
        except Exception as error:
            await self.on_error(error)

    async def _dispatch(self, room: MatrixRoom, event: Event) -> None:
        """Internal type-based fan-out plus optional command handling."""
        for event_type, funcs in self._handlers.items():
            if isinstance(event, event_type):
                for func in funcs:
                    await func(room, event)

    async def _process_commands(self, room: MatrixRoom, event: Event) -> None:
        """Parse and execute commands"""
        ctx = await self._build_context(room, event)

        if ctx.command:
            for check in self.checks:
                if not await check(ctx):
                    raise CheckError(ctx.command, check)

            await ctx.command(ctx)

    async def _build_context(self, room: MatrixRoom, event: Event):
        """Builds the base context and extracts the command from the event"""
        ctx = Context(bot=self, room=room, event=event)

        if not self.prefix or not ctx.body.startswith(self.prefix):
            return ctx

        if parts := ctx.body[len(self.prefix) :].split():
            cmd_name = parts[0]
            cmd = self.commands.get(cmd_name)

        if not cmd:
            raise CommandNotFoundError(cmd_name)

        ctx.command = cmd
        return ctx

    async def on_message(self, room: MatrixRoom, event: Event) -> None:
        """
        Invoked when a message event is received.

        This method is automatically called when a :class:`nio.RoomMessageText`
        event is detected. It is primarily responsible for detecting and
        processing commands that match the bot's defined prefix.

        :param ctx: The context object containing information about the Matrix
                    room and the message event.
        :type ctx: Context
        """
        await self._process_commands(room, event)

    async def on_ready(self) -> None:
        """Invoked after a successful login, before sync starts."""
        self.log.info("bot is ready")

    async def on_error(self, error: Exception) -> None:
        """
        Handle errors by invoking a registered error handler,
        a generic error callback, or logging the exception.

        :param error: The exception instance that was raised.
        :type error: Exceptipon
        """
        if handler := self._error_handlers.get(type(error)):
            await handler(error)
            return

        if self._on_error:
            await self._on_error(error)
            return
        self.log.exception("Unhandled error: '%s'", error)

    async def on_command_error(self, ctx: "Context", error: Exception) -> None:
        """
        Handles errors raised during command invocation.

        This method is called automatically when a command error occurs.
        If a specific error handler is registered for the type of the
        exception, it will be invoked with the current context and error.

        :param ctx: The context in which the command was invoked.
        :type ctx: Context
        :param error: The exception that was raised during command execution.
        :type error: Exception
        """
        if handler := self._command_error_handlers.get(type(error)):
            await handler(ctx, error)

    async def run(self) -> None:
        """
        Log in to the Matrix homeserver and begin syncing events.

        This method should be used within an asynchronous context,
        typically via :func:`asyncio.run`. It handles authentication,
        calls the :meth:`on_ready` hook, and starts the long-running
        sync loop for receiving events.
        """
        self.client.user = self.config.user_id

        self.start_at = time.time()
        self.log.info("starting – timestamp=%s", self.start_at)

        if self.config.token:
            self.client.access_token = self.config.token
        else:
            login_resp = await self.client.login(self.config.password)
            self.log.info("logged in: %s", login_resp)

        self.scheduler.start()

        await self.on_ready()
        await self.client.sync_forever(timeout=30_000)

    def start(self) -> None:
        """
        Synchronous entry point for running the bot.

        This is a convenience wrapper that allows running the bot like a
        script using a blocking call. It internally calls :meth:`run` within
        :func:`asyncio.run`, and ensures the client is closed gracefully
        on interruption.
        """
        try:
            asyncio.run(self.run())
        except KeyboardInterrupt:
            self.log.info("bot interrupted by user")
        finally:
            asyncio.run(self.client.close())<|MERGE_RESOLUTION|>--- conflicted
+++ resolved
@@ -42,10 +42,7 @@
 Callback = Callable[..., Coroutine[Any, Any, Any]]
 GroupCallable = Callable[[Callable[..., Coroutine[Any, Any, Any]]], Group]
 ErrorCallback = Callable[[Exception], Coroutine]
-CommandErrorCallback = Callable[
-    ["Context", Exception],
-    Coroutine[Any, Any, Any]
-]
+CommandErrorCallback = Callable[["Context", Exception], Coroutine[Any, Any, Any]]
 
 
 class Bot:
@@ -97,20 +94,11 @@
         self._handlers: Dict[Type[Event], List[Callback]] = defaultdict(list)
         self._on_error: Optional[ErrorCallback] = None
         self._error_handlers: dict[type[Exception], ErrorCallback] = {}
-<<<<<<< HEAD
-        self._command_error_handlers: dict[
-            type[Exception], CommandErrorCallback
-        ] = {}
+        self._command_error_handlers: dict[type[Exception], CommandErrorCallback] = {}
 
         self.help: HelpCommand = kwargs.get(
-            "help",
-            DefaultHelpCommand(prefix=self.prefix)
+            "help", DefaultHelpCommand(prefix=self.prefix)
         )
-=======
-        self._command_error_handlers: dict[type[Exception], CommandErrorCallback] = {}
-
-        self.help: HelpCommand = kwargs.get("help", HelpCommand(prefix=self.prefix))
->>>>>>> b6bbf476
         self.register_command(self.help)
 
         self.client.add_event_callback(self._on_event, Event)
@@ -200,13 +188,7 @@
         return wrapper(func)
 
     def command(
-<<<<<<< HEAD
-        self,
-        name: Optional[str] = None,
-        **kwargs
-=======
-        self, name: Optional[str] = None, cooldown: Optional[tuple[int, float]] = None
->>>>>>> b6bbf476
+        self, name: Optional[str] = None, **kwargs
     ) -> Callable[[Callback], Command]:
         """
         Decorator to register a coroutine function as a command handler.
