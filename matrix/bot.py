--- conflicted
+++ resolved
@@ -252,27 +252,6 @@
 
         return cmd
 
-<<<<<<< HEAD
-    def group(self, **kwargs) -> GroupCallable:
-        """Decorator to register a custom error handler for the command."""
-
-        def wrapper(func: Callback) -> Group:
-            group = Group(func, prefix=self.prefix, **kwargs)
-            return self.register_group(group)
-        return wrapper
-
-    def register_group(self, group: Group) -> Group:
-        if group in self.commands:
-            raise GroupAlreadyRegisteredError(group)
-
-        self.commands[group.name] = group
-        self.log.debug("group '%s' registered", group)
-
-        return group
-
-    def error(self):
-        """Decorator to register a custom error handler for the command."""
-=======
     def error(self, exception: Optional[type[Exception]] = None) -> Callable:
         """
         Decorator to register a custom error handler for commands.
@@ -284,7 +263,6 @@
             an error handler.
         :rtype: Callable
         """
->>>>>>> 6531ddbc
 
         def wrapper(func: ErrorCallback) -> Callable:
             if not asyncio.iscoroutinefunction(func):
